--- conflicted
+++ resolved
@@ -40,13 +40,6 @@
 startup_logger = logging.getLogger("cyberdrop_dl_startup")
 
 
-<<<<<<< HEAD
-def get_startup_logger() -> Path:
-    return Path.cwd().joinpath("startup.log")
-
-
-STARTUP_LOGGER_FILE = get_startup_logger()
-=======
 def new_startup_log_file() -> Path:
     file = Path.cwd().joinpath("startup.log")
     file.unlink(missing_ok=True)
@@ -54,7 +47,6 @@
 
 
 STARTUP_LOGGER_FILE = new_startup_log_file()
->>>>>>> 79d7aff9
 
 
 class ExitCode(IntEnum):
@@ -260,15 +252,8 @@
 def _setup_startup_logger(*, first_time_setup: bool = False) -> None:
     global STARTUP_LOGGER_FILE
     if first_time_setup:
-<<<<<<< HEAD
-        STARTUP_LOGGER_FILE.unlink(missing_ok=True)  # Only delete file once. Subsequent calls will append to file
-        # Get startup logger again in case the CWD changed after the module was imported
-        # Required for tests to work in GH CI runner
-        STARTUP_LOGGER_FILE = get_startup_logger()
-=======
         # Get startup logger again in case the CWD changed after the module was imported (for pytest)
         STARTUP_LOGGER_FILE = new_startup_log_file()
->>>>>>> 79d7aff9
     _destroy_startup_logger()
     startup_logger.setLevel(10)
     console_handler = LogHandler(level=10)
