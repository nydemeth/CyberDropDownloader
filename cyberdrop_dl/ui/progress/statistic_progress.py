--- conflicted
+++ resolved
@@ -103,13 +103,7 @@
 
         self.failure_types: Dict[str, TaskID] = {}
         self.failed_files = 0
-<<<<<<< HEAD
         self.panel = Panel(self.progress_group, title="Scrape Failures", border_style="green", padding=(1, 1), subtitle = f"Total Scrape Failures: [white]{self.failed_files}")
-=======
-        self.unsupported_urls = 0
-        self.sent_to_jdownloader = 0
-        self.unsupported_urls_skipped = 0
->>>>>>> 4417901d
 
     async def get_progress(self) -> Panel:
         """Returns the progress bar"""
