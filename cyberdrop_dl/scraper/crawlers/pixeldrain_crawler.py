--- conflicted
+++ resolved
@@ -72,7 +72,6 @@
         try:
             filename, ext = await get_filename_and_ext(JSON_Resp['name'])
         except NoExtensionFailure:
-<<<<<<< HEAD
             if "text/plain" in JSON_Resp["mime_type"]:
                 await scrape_item.add_to_parent_title(f"{JSON_Resp['name']} (Pixeldrain)")
                 async with self.request_limiter:
@@ -84,11 +83,6 @@
                     await self.handle_external_links(new_scrape_item)
             elif "image" in JSON_Resp["mime_type"] or "video" in JSON_Resp["mime_type"]:
                 filename, ext = await get_filename_and_ext(JSON_Resp['name'] + "." + JSON_Resp["mime_type"].split("/")[-1])
-=======
-            if "image" or "video" in JSON_Resp["mime_type"]:
-                filename, ext = await get_filename_and_ext(
-                    JSON_Resp['name'] + "." + JSON_Resp["mime_type"].split("/")[-1])
->>>>>>> 643c61b1
             else:
                 raise NoExtensionFailure()
         new_scrape_item = await self.create_scrape_item(scrape_item, link, "", False, None, date)
