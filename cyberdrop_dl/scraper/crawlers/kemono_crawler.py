from __future__ import annotations

import calendar
import datetime
import re
from typing import TYPE_CHECKING, Tuple, Dict, Optional

from aiolimiter import AsyncLimiter
from yarl import URL

from cyberdrop_dl.clients.errors import NoExtensionFailure
from cyberdrop_dl.scraper.crawler import Crawler
from cyberdrop_dl.utils.dataclasses.url_objects import ScrapeItem, FILE_HOST_PROFILE, FILE_HOST_ALBUM
from cyberdrop_dl.utils.utilities import get_filename_and_ext, error_handling_wrapper
from cyberdrop_dl.clients.errors import ScrapeItemMaxChildrenReached

if TYPE_CHECKING:
    from cyberdrop_dl.managers.manager import Manager
    from bs4 import BeautifulSoup


class KemonoCrawler(Crawler):
    def __init__(self, manager: Manager):
        super().__init__(manager, "kemono", "Kemono")
        self.primary_base_domain = URL("https://kemono.su")
        self.api_url = URL("https://kemono.su/api/v1")
        self.services = ['afdian', 'boosty', 'dlsite', 'fanbox', 'fantia', 'gumroad', 'patreon', 'subscribestar']
        self.request_limiter = AsyncLimiter(10, 1)

    """~~~~~~~~~~~~~~~~~~~~~~~~~~~~~~~~~~~~~~~~~~~~~~~~~~~~~~~~~~~~~~~~~~~~~~~~~~~~~~~~~~~~~~~~~~~~~~~~~~~~~~~~~~~~~~"""

    async def fetch(self, scrape_item: ScrapeItem) -> None:
        """Determines where to send the scrape item based on the url"""
        task_id = await self.scraping_progress.add_task(scrape_item.url)

        if "thumbnails" in scrape_item.url.parts:
            parts = [x for x in scrape_item.url.parts if x not in ("thumbnail", "/")]
            link = URL(f"https://{scrape_item.url.host}/{'/'.join(parts)}")
            scrape_item.url = link
            await self.handle_direct_link(scrape_item)
        elif "discord" in scrape_item.url.parts:
            await self.discord(scrape_item)
        elif "post" in scrape_item.url.parts:
            await self.post(scrape_item)
        elif any(x in scrape_item.url.parts for x in self.services):
            await self.profile(scrape_item)
        else:
            await self.handle_direct_link(scrape_item)

        await self.scraping_progress.remove_task(task_id)

    @error_handling_wrapper
    async def profile(self, scrape_item: ScrapeItem) -> None:
        """Scrapes a profile"""
        offset = 0
        service, user = await self.get_service_and_user(scrape_item)
        user_str = await self.get_user_str_from_profile(scrape_item)
        api_call = self.api_url / service / "user" / user
        scrape_item.type = FILE_HOST_PROFILE
        scrape_item.children = scrape_item.children_limit = 0
        
        try:
            scrape_item.children_limit = self.manager.config_manager.settings_data['Download_Options']['maximum_number_of_children'][scrape_item.type]
        except (IndexError, TypeError):
            pass
        while True:
            async with self.request_limiter:
                JSON_Resp = await self.client.get_json(self.domain, api_call.with_query({"o": offset}),
                                                    origin=scrape_item)
                offset += 50
                if not JSON_Resp:
                    break

            for post in JSON_Resp:
                await self.handle_post_content(scrape_item, post, user, user_str)
                scrape_item.children += 1
                if scrape_item.children_limit:
                    if scrape_item.children >= scrape_item.children_limit:
                        raise ScrapeItemMaxChildrenReached(scrape_item)

    @error_handling_wrapper
    async def discord(self, scrape_item: ScrapeItem) -> None:
        """Scrapes a profile"""
        offset = 0
        channel = scrape_item.url.raw_fragment
        api_call = self.api_url / "discord/channel" / channel
        scrape_item.type = FILE_HOST_PROFILE
        scrape_item.children = scrape_item.children_limit = 0
        
        try:
            scrape_item.children_limit = self.manager.config_manager.settings_data['Download_Options']['maximum_number_of_children'][scrape_item.type]
        except (IndexError, TypeError):
            pass
        while True:
            async with self.request_limiter:
                JSON_Resp = await self.client.get_json(self.domain, api_call.with_query({"o": offset}),
                                                    origin=scrape_item)
                offset += 150
                if not JSON_Resp:
                    break

            for post in JSON_Resp:
                await self.handle_post_content(scrape_item, post, channel, channel)
                scrape_item.children += 1
                if scrape_item.children_limit:
                    if scrape_item.children >= scrape_item.children_limit:
                        raise ScrapeItemMaxChildrenReached(scrape_item)

    @error_handling_wrapper
    async def post(self, scrape_item: ScrapeItem) -> None:
        """Scrapes a post"""
        service, user, post_id = await self.get_service_user_and_post(scrape_item)
        user_str = await self.get_user_str_from_post(scrape_item)
        api_call = self.api_url / service / "user" / user / "post" / post_id
        async with self.request_limiter:
            post = await self.client.get_json(self.domain, api_call, origin=scrape_item)
        await self.handle_post_content(scrape_item, post, user, user_str)

    @error_handling_wrapper
    async def handle_post_content(self, scrape_item: ScrapeItem, post: Dict, user: str, user_str: str) -> None:
        """Handles the content of a post"""
<<<<<<< HEAD

        scrape_item.type = FILE_HOST_ALBUM
        scrape_item.children = scrape_item.children_limit = 0
        
        try:
            scrape_item.children_limit = self.manager.config_manager.settings_data['Download_Options']['maximum_number_of_children'][scrape_item.type]
        except (IndexError, TypeError):
            pass

        date = post["published"].replace("T", " ")
=======
        date = post.get("published") or post.get("added")
        date = date.replace("T", " ")
>>>>>>> 1e9d4a05
        post_id = post["id"]
        post_title = post.get("title", "")

        scrape_item.album_id = post_id
        scrape_item.part_of_album = True

        await self.get_content_links(scrape_item, post, user_str)

        scrape_item.children += await self.get_content_links(scrape_item, post, user_str)

        async def handle_file(file_obj):
            link = self.primary_base_domain / ("data" + file_obj['path'])
            link = link.with_query({"f": file_obj['name']})
            await self.create_new_scrape_item(link, scrape_item, user_str, post_title, post_id, date)

        files = []
        if post['file']:
            files.append(post['file'])

        for file in files.extend(post['attachments']):
            if scrape_item.children_limit:
                if scrape_item.children >= scrape_item.children_limit:
                    raise ScrapeItemMaxChildrenReached(scrape_item)
            await handle_file(file)
            scrape_item.children += 1

    async def get_content_links(self, scrape_item: ScrapeItem, post: Dict, user: str) -> None:
        """Gets links out of content in post"""
        content = post.get("content", "")
        if not content:
            return
        
        new_children = 0

        date = post["published"].replace("T", " ")
        post_id = post["id"]
        title = post.get("title", "")

        post_title = None
        if self.manager.config_manager.settings_data['Download_Options']['separate_posts']:
            post_title = f"{date} - {title}"
            if self.manager.config_manager.settings_data['Download_Options']['include_album_id_in_folder_name']:
                post_title = post_id + " - " + post_title

        new_title = await self.create_title(user, None, None)
        scrape_item = await self.create_scrape_item(scrape_item, scrape_item.url, new_title, True, None,
                                                    await self.parse_datetime(date))
        await scrape_item.add_to_parent_title(post_title)
        await scrape_item.add_to_parent_title("Loose Files")

        yarl_links: list[URL] = []
        all_links = [x.group().replace(".md.", ".") for x in
                    re.finditer(r"(?:http(?!.*\.\.)[^ ]*?)(?=($|\n|\r\n|\r|\s|\"|\[/URL]|']\[|]\[|\[/img]|</|'))",
                                content)]

        for link in all_links:
            try:
                url = URL(link)
                yarl_links.append(url)
            except ValueError:
                pass

        for link in yarl_links:
            if "kemono" in link.host:
                continue
            scrape_item = await self.create_scrape_item(scrape_item, link, "",
                                                        add_parent=scrape_item.url.joinpath("post", post_id))
            await self.handle_external_links(scrape_item)
            new_children += 1
            if scrape_item.children_limit:
                if (new_children + scrape_item.children) >= scrape_item.children_limit:
                    break
        return new_children

    @error_handling_wrapper
    async def handle_direct_link(self, scrape_item: ScrapeItem) -> None:
        """Handles a direct link"""
        try:
            filename, ext = await get_filename_and_ext(scrape_item.url.query["f"])
        except NoExtensionFailure:
            filename, ext = await get_filename_and_ext(scrape_item.url.name)
        await self.handle_file(scrape_item.url, scrape_item, filename, ext)

    """~~~~~~~~~~~~~~~~~~~~~~~~~~~~~~~~~~~~~~~~~~~~~~~~~~~~~~~~~~~~~~~~~~~~~~~~~~~~~~~~~~~~~~~~~~~~~~~~~~~~~~~~~~~~~~"""

    async def create_new_scrape_item(self, link: URL, old_scrape_item: ScrapeItem, user: str, title: str, post_id: str,
                                    date: str, add_parent: Optional[URL] = None) -> None:
        """Creates a new scrape item with the same parent as the old scrape item"""
        post_title = None
        if self.manager.config_manager.settings_data['Download_Options']['separate_posts']:
            post_title = f"{date} - {title}"
            if self.manager.config_manager.settings_data['Download_Options']['include_album_id_in_folder_name']:
                post_title = post_id + " - " + post_title

        new_title = await self.create_title(user, None, None)
        new_scrape_item = await self.create_scrape_item(old_scrape_item, link, new_title, True, None,
                                                        await self.parse_datetime(date), add_parent=add_parent)
        await new_scrape_item.add_to_parent_title(post_title)
        self.manager.task_group.create_task(self.run(new_scrape_item))

    @error_handling_wrapper
    async def get_user_str_from_post(self, scrape_item: ScrapeItem) -> str:
        """Gets the user string from a scrape item"""
        async with self.request_limiter:
            soup: BeautifulSoup = await self.client.get_BS4(self.domain, scrape_item.url, origin=scrape_item)
        user = soup.select_one("a[class=post__user-name]").text
        return user

    @error_handling_wrapper
    async def get_user_str_from_profile(self, scrape_item: ScrapeItem) -> str:
        """Gets the user string from a scrape item"""
        async with self.request_limiter:
            soup: BeautifulSoup = await self.client.get_BS4(self.domain, scrape_item.url, origin=scrape_item)
        user = soup.select_one("span[itemprop=name]").text
        return user

    @staticmethod
    async def get_service_and_user(scrape_item: ScrapeItem) -> Tuple[str, str]:
        """Gets the service and user from a scrape item"""
        user = scrape_item.url.parts[3]
        service = scrape_item.url.parts[1]
        return service, user

    @staticmethod
    async def get_service_user_and_post(scrape_item: ScrapeItem) -> Tuple[str, str, str]:
        """Gets the service, user and post id from a scrape item"""
        user = scrape_item.url.parts[3]
        service = scrape_item.url.parts[1]
        post = scrape_item.url.parts[5]
        return service, user, post

    @staticmethod
    async def parse_datetime(date: str) -> int:
        """Parses a datetime string into a unix timestamp"""
        try:
            date = datetime.datetime.strptime(date, "%Y-%m-%d %H:%M:%S")
        except ValueError:
            date = datetime.datetime.strptime(date, "%Y-%m-%d %H:%M:%S.%f")
        return calendar.timegm(date.timetuple())<|MERGE_RESOLUTION|>--- conflicted
+++ resolved
@@ -76,7 +76,7 @@
                 scrape_item.children += 1
                 if scrape_item.children_limit:
                     if scrape_item.children >= scrape_item.children_limit:
-                        raise ScrapeItemMaxChildrenReached(scrape_item)
+                        raise ScrapeItemMaxChildrenReached(origin = scrape_item)
 
     @error_handling_wrapper
     async def discord(self, scrape_item: ScrapeItem) -> None:
@@ -104,7 +104,7 @@
                 scrape_item.children += 1
                 if scrape_item.children_limit:
                     if scrape_item.children >= scrape_item.children_limit:
-                        raise ScrapeItemMaxChildrenReached(scrape_item)
+                        raise ScrapeItemMaxChildrenReached(origin = scrape_item)
 
     @error_handling_wrapper
     async def post(self, scrape_item: ScrapeItem) -> None:
@@ -119,7 +119,6 @@
     @error_handling_wrapper
     async def handle_post_content(self, scrape_item: ScrapeItem, post: Dict, user: str, user_str: str) -> None:
         """Handles the content of a post"""
-<<<<<<< HEAD
 
         scrape_item.type = FILE_HOST_ALBUM
         scrape_item.children = scrape_item.children_limit = 0
@@ -129,11 +128,8 @@
         except (IndexError, TypeError):
             pass
 
-        date = post["published"].replace("T", " ")
-=======
         date = post.get("published") or post.get("added")
         date = date.replace("T", " ")
->>>>>>> 1e9d4a05
         post_id = post["id"]
         post_title = post.get("title", "")
 
@@ -156,7 +152,7 @@
         for file in files.extend(post['attachments']):
             if scrape_item.children_limit:
                 if scrape_item.children >= scrape_item.children_limit:
-                    raise ScrapeItemMaxChildrenReached(scrape_item)
+                    raise ScrapeItemMaxChildrenReached(origin = scrape_item)
             await handle_file(file)
             scrape_item.children += 1
 
