from __future__ import annotations

import asyncio
import re
from dataclasses import Field
from pathlib import Path
from typing import TYPE_CHECKING

import aiofiles
import arrow
from yarl import URL

from cyberdrop_dl import __version__ as current_version
from cyberdrop_dl.clients.errors import JDownloaderError
from cyberdrop_dl.downloader.downloader import Downloader
from cyberdrop_dl.scraper import ALL_CRAWLERS, DEBUG_CRAWLERS
from cyberdrop_dl.scraper.filters import (
    has_valid_extension,
    is_in_domain_list,
    is_outside_date_range,
    is_valid_url,
    remove_trailing_slash,
)
from cyberdrop_dl.scraper.jdownloader import JDownloader
from cyberdrop_dl.utils.constants import BLOCKED_DOMAINS, PRERELEASE_TAGS, REGEX_LINKS
from cyberdrop_dl.utils.data_enums_classes.url_objects import MediaItem, ScrapeItem
from cyberdrop_dl.utils.logger import log
from cyberdrop_dl.utils.utilities import get_download_path, get_filename_and_ext

if TYPE_CHECKING:
    from cyberdrop_dl.managers.manager import Manager
    from cyberdrop_dl.scraper.crawler import Crawler


class ScrapeMapper:
    """This class maps links to their respective handlers, or JDownloader if they are unsupported."""

    def __init__(self, manager: Manager) -> None:
        self.manager = manager
<<<<<<< HEAD
        self.mapping = {
            "bunkr": self.bunkr,
            "celebforum": self.celebforum,
            "coomer": self.coomer,
            "cyberdrop": self.cyberdrop,
            "cyberfile": self.cyberfile,
            "e-hentai": self.ehentai,
            "erome": self.erome,
            "f95zone": self.f95zone,
            "fapello": self.fapello,
            "gofile": self.gofile,
            "hotpic": self.hotpic,
            "ibb.co": self.imgbb,
            "imageban": self.imageban,
            "imgbox": self.imgbox,
            "imgur": self.imgur,
            "jpg.church": self.chevereto,
            "kemono": self.kemono,
            "leakedmodels": self.leakedmodels,
            "mediafire": self.mediafire,
            "nekohouse": self.nekohouse,
            "nudostar.com": self.nudostar,
            "nudostar.tv": self.nudostartv,
            "omegascans": self.omegascans,
            "pimpandhost": self.pimpandhost,
            "pixeldrain": self.pixeldrain,
            "postimg": self.postimg,
            "realbooru": self.realbooru,
            "reddit": self.reddit,
            "redgifs": self.redgifs,
            "rule34.xxx": self.rule34xxx,
            "rule34.xyz": self.rule34xyz,
            "rule34vault": self.rule34vault,
            "saint": self.saint,
            "scrolller": self.scrolller,
            "socialmediagirls": self.socialmediagirls,
            "tokyomotion": self.tokyomotion,
            "toonily": self.toonily,
            "xbunker": self.xbunker,
            "xbunkr": self.xbunkr,
            "xxxbunker": self.xxxbunker,
            "simpcity": self.simpcity,
        }

        is_testing = next((tag for tag in PRERELEASE_TAGS if tag in current_version), False)
        if is_testing:
            self.mapping["simpcity"] = self.simpcity

=======
>>>>>>> 04effd50
        self.existing_crawlers: dict[str, Crawler] = {}
        self.no_crawler_downloader = Downloader(self.manager, "no_crawler")
        self.jdownloader = JDownloader(self.manager)
        self.jdownloader_whitelist = self.manager.config_manager.settings_data["Runtime_Options"][
            "jdownloader_whitelist"
        ]
        self.lock = asyncio.Lock()
        self.count = 0

    """~~~~~~~~~~~~~~~~~~~~~~~~~~~~~~~~~~~~~~~~~~~~~~~~~~~~~~~~~~~~~~~~~~~~~~~~~~~~~~~~~~~~~~~~~~~~~~~~~~~~~~~~~~~~~"""

    def start_scrapers(self) -> None:
        """Starts all scrapers."""
        crawlers = ALL_CRAWLERS
        is_testing = next((tag for tag in PRERELEASE_TAGS if tag in current_version), False)
        if not is_testing:
            crawlers -= DEBUG_CRAWLERS

        for crawler in crawlers:
            if not crawler.SUPPORTED_SITES:
                site_crawler = crawler(self.manager)
                self.existing_crawlers[site_crawler.domain] = site_crawler
                continue

            for site, domains in crawler.SUPPORTED_SITES.items():
                site_crawler = crawler(self.manager, site)
                for domain in domains:
                    self.existing_crawlers[domain] = site_crawler

    def start_jdownloader(self) -> None:
        """Starts JDownloader."""
        if self.jdownloader.enabled and isinstance(self.jdownloader.jdownloader_agent, Field):
            self.jdownloader.jdownloader_setup()

    def start_real_debrid(self) -> None:
        """Starts RealDebrid."""
        if isinstance(self.manager.real_debrid_manager.api, Field):
            self.manager.real_debrid_manager.startup()

        if self.manager.real_debrid_manager.enabled:
            from cyberdrop_dl.scraper.crawlers.realdebrid_crawler import RealDebridCrawler

            self.existing_crawlers["real-debrid"] = RealDebridCrawler(self.manager)
            self.existing_crawlers["real-debrid"].startup()

    async def start(self) -> None:
        """Starts the orchestra."""
        self.manager.scrape_mapper = self

        self.start_scrapers()
        self.start_jdownloader()
        self.start_real_debrid()

        self.no_crawler_downloader.startup()

        if self.manager.args_manager.retry_failed:
            await self.load_failed_links()
        elif self.manager.args_manager.retry_all:
            await self.load_all_links()
        elif self.manager.args_manager.retry_maintenance:
            await self.load_all_bunkr_failed_links_via_hash()
        else:
            await self.load_links()

    """~~~~~~~~~~~~~~~~~~~~~~~~~~~~~~~~~~~~~~~~~~~~~~~~~~~~~~~~~~~~~~~~~~~~~~~~~~~~~~~~~~~~~~~~~~~~~~~~~~~~~~~~~~~~~"""

    @staticmethod
    def regex_links(line: str) -> list:
        """Regex grab the links from the URLs.txt file.

        This allows code blocks or full paragraphs to be copy and pasted into the URLs.txt.
        """
        yarl_links = []
        if line.lstrip().rstrip().startswith("#"):
            return yarl_links

        all_links = [x.group().replace(".md.", ".") for x in re.finditer(REGEX_LINKS, line)]
        for link in all_links:
            encoded = "%" in link
            yarl_links.append(URL(link, encoded=encoded))
        return yarl_links

    async def parse_input_file_groups(self) -> dict[str, URL]:
        """Split URLs from input file by their groups."""
        input_file = self.manager.path_manager.input_file
        links = {"": []}
        block_quote = False
        thread_title = ""
        async with aiofiles.open(input_file, encoding="utf8") as f:
            async for line in f:
                assert isinstance(line, str)

                if line.startswith(("---", "===")):
                    thread_title = line.replace("---", "").replace("===", "").strip()
                    if thread_title and thread_title not in links:
                        links[thread_title] = []

                if thread_title:
                    links[thread_title].extend(self.regex_links(line))
                else:
                    block_quote = not block_quote if line == "#\n" else block_quote
                    if not block_quote:
                        links[""].extend(self.regex_links(line))
        return links

    async def load_links(self) -> None:
        """Loads links from args / input file."""
        input_file = self.manager.path_manager.input_file
        # we need to touch the file just in case, purge_tree deletes it
        if not input_file.is_file():
            input_file.touch(exist_ok=True)

        links = {"": []}
        if not self.manager.args_manager.other_links:
            links = await self.parse_input_file_groups()

        else:
            links[""].extend(self.manager.args_manager.other_links)

        links = {k: list(filter(None, v)) for k, v in links.items()}
        items = []

        if not links:
            log("No valid links found.", 30)
        for title in links:
            for url in links[title]:
                item = self.create_item_from_link(url)
                item.add_to_parent_title(title)
                item.part_of_album = True
                if self.filter_items(item):
                    items.append(item)
        for item in items:
            self.manager.task_group.create_task(self.send_to_crawler(item))

    async def load_failed_links(self) -> None:
        """Loads failed links from database."""
        entries = await self.manager.db_manager.history_table.get_failed_items()
        items = []
        for entry in entries:
            item = self.create_item_from_entry(entry)
            if self.filter_items(item):
                items.append(item)
        if self.manager.args_manager.max_items:
            items = items[: self.manager.args_manager.max_items]
        for item in items:
            self.manager.task_group.create_task(self.send_to_crawler(item))

    async def load_all_links(self) -> None:
        """Loads all links from database."""
        entries = await self.manager.db_manager.history_table.get_all_items(
            self.manager.args_manager.after,
            self.manager.args_manager.before,
        )
        items = []
        for entry in entries:
            item = self.create_item_from_entry(entry)
            if self.filter_items(item):
                items.append(item)
        if self.manager.args_manager.max_items:
            items = items[: self.manager.args_manager.max_items]
        for item in items:
            self.manager.task_group.create_task(self.send_to_crawler(item))

    async def load_all_bunkr_failed_links_via_hash(self) -> None:
        """Loads all bunkr links with maintenance hash."""
        entries = await self.manager.db_manager.history_table.get_all_bunkr_failed()
        entries = sorted(set(entries), reverse=True, key=lambda x: arrow.get(x[-1]))
        items = []
        for entry in entries:
            item = self.create_item_from_entry(entry)
            if self.filter_items(item):
                items.append(item)
        if self.manager.args_manager.max_items:
            items = items[: self.manager.args_manager.max_items]
        for item in items:
            self.manager.task_group.create_task(self.send_to_crawler(item))

    """~~~~~~~~~~~~~~~~~~~~~~~~~~~~~~~~~~~~~~~~~~~~~~~~~~~~~~~~~~~~~~~~~~~~~~~~~~~~~~~~~~~~~~~~~~~~~~~~~~~~~~~~~~~~~"""

    async def filter_and_send_to_crawler(self, scrape_item: ScrapeItem) -> None:
        """Send scrape_item to a supported crawler."""
        if not isinstance(scrape_item.url, URL):
            scrape_item.url = URL(scrape_item.url)
        if self.filter_items(scrape_item):
            await self.send_to_crawler(scrape_item)

    @staticmethod
    def create_item_from_link(link: URL) -> ScrapeItem:
        item = ScrapeItem(url=link, parent_title="")
        item.completed_at = None
        item.created_at = None
        return item

    @staticmethod
    def create_item_from_entry(entry: list) -> ScrapeItem:
        link = URL(entry[0])
        retry_path = Path(entry[1])
        scrape_item = ScrapeItem(link, parent_title="", part_of_album=True, retry=True, retry_path=retry_path)
        completed_at = entry[2]
        created_at = entry[3]
        if not isinstance(scrape_item.url, URL):
            scrape_item.url = URL(scrape_item.url)
        scrape_item.completed_at = completed_at
        scrape_item.created_at = created_at
        return scrape_item

    async def send_to_crawler(self, scrape_item: ScrapeItem) -> None:
        """Maps URLs to their respective handlers."""
        scrape_item.url = remove_trailing_slash(scrape_item.url)
        supported_domain = [key for key in self.existing_crawlers if key in scrape_item.url.host]
        jdownloader_whitelisted = True
        if self.jdownloader_whitelist:
            jdownloader_whitelisted = any(domain in scrape_item.url.host for domain in self.jdownloader_whitelist)

        if supported_domain:
            # get most restrictive domain if multiple domain matches
            supported_domain = max(supported_domain, key=len)
            scraper = self.existing_crawlers[supported_domain]
            if isinstance(scraper.client, Field):
                scraper.startup()
            self.manager.task_group.create_task(scraper.run(scrape_item))
            return

        if self.manager.real_debrid_manager.enabled and self.manager.real_debrid_manager.is_supported(
            scrape_item.url,
        ):
            log(f"Using RealDebrid for unsupported URL: {scrape_item.url}", 10)
            self.manager.task_group.create_task(self.existing_crawlers["real-debrid"].run(scrape_item))
            return

        if has_valid_extension(scrape_item.url):
            if await self.skip_no_crawler_by_config(scrape_item):
                return

            scrape_item.add_to_parent_title("Loose Files")
            scrape_item.part_of_album = True
            download_folder = get_download_path(self.manager, scrape_item, "no_crawler")
            filename, _ = get_filename_and_ext(scrape_item.url.name)
            media_item = MediaItem(scrape_item.url, scrape_item, download_folder, filename, None)
            self.manager.task_group.create_task(self.no_crawler_downloader.run(media_item))
            return

        if self.jdownloader.enabled and jdownloader_whitelisted:
            log(f"Sending unsupported URL to JDownloader: {scrape_item.url}", 10)
            success = False
            try:
                download_folder = get_download_path(self.manager, scrape_item, "jdownloader")
                relative_download_dir = download_folder.relative_to(self.manager.path_manager.download_dir)
                self.jdownloader.direct_unsupported_to_jdownloader(
                    scrape_item.url,
                    scrape_item.parent_title,
                    relative_download_dir,
                )
                success = True
            except JDownloaderError as e:
                log(f"Failed to send {scrape_item.url} to JDownloader\n{e.message}", 40)
                await self.manager.log_manager.write_unsupported_urls_log(
                    scrape_item.url,
                    scrape_item.parents[0] if scrape_item.parents else None,
                )
            self.manager.progress_manager.scrape_stats_progress.add_unsupported(sent_to_jdownloader=success)
            return

        log(f"Unsupported URL: {scrape_item.url}", 30)
        await self.manager.log_manager.write_unsupported_urls_log(
            scrape_item.url,
            scrape_item.parents[0] if scrape_item.parents else None,
        )
        self.manager.progress_manager.scrape_stats_progress.add_unsupported()

    def filter_items(self, scrape_item: ScrapeItem) -> bool:
        """Pre-filter scrape items base on URL."""
        if not is_valid_url(scrape_item):
            return False

        if is_in_domain_list(scrape_item, BLOCKED_DOMAINS):
            log(f"Skipping {scrape_item.url} as it is a blocked domain", 10)
            return False

        before = self.manager.args_manager.before
        after = self.manager.args_manager.after
        if is_outside_date_range(scrape_item, before, after):
            log(f"Skipping {scrape_item.url} as it is outside of the desired date range", 10)
            return False

        skip_hosts = self.manager.config_manager.settings_data["Ignore_Options"]["skip_hosts"]
        if skip_hosts and is_in_domain_list(scrape_item, skip_hosts):
            log(f"Skipping URL by skip_hosts config: {scrape_item.url}", 10)
            return False

        only_hosts = self.manager.config_manager.settings_data["Ignore_Options"]["only_hosts"]
        if only_hosts and not is_in_domain_list(scrape_item, only_hosts):
            log(f"Skipping URL by only_hosts config: {scrape_item.url}", 10)
            return False

        return True

    async def skip_no_crawler_by_config(self, scrape_item: ScrapeItem) -> bool:
        check_complete = await self.manager.db_manager.history_table.check_complete(
            "no_crawler",
            scrape_item.url,
            scrape_item.url,
        )
        if check_complete:
            log(f"Skipping {scrape_item.url} as it has already been downloaded", 10)
            self.manager.progress_manager.download_progress.add_previously_completed()
            return True

        posible_referer = scrape_item.parents[-1] if scrape_item.parents else scrape_item.url
        check_referer = False
        if self.manager.config_manager.settings_data["Download_Options"]["skip_referer_seen_before"]:
            check_referer = await self.manager.db_manager.temp_referer_table.check_referer(posible_referer)

        if check_referer:
            log(f"Skipping {scrape_item.url} as referer has been seen before", 10)
            self.manager.progress_manager.download_progress.add_skipped()
            return True

        return False<|MERGE_RESOLUTION|>--- conflicted
+++ resolved
@@ -37,57 +37,6 @@
 
     def __init__(self, manager: Manager) -> None:
         self.manager = manager
-<<<<<<< HEAD
-        self.mapping = {
-            "bunkr": self.bunkr,
-            "celebforum": self.celebforum,
-            "coomer": self.coomer,
-            "cyberdrop": self.cyberdrop,
-            "cyberfile": self.cyberfile,
-            "e-hentai": self.ehentai,
-            "erome": self.erome,
-            "f95zone": self.f95zone,
-            "fapello": self.fapello,
-            "gofile": self.gofile,
-            "hotpic": self.hotpic,
-            "ibb.co": self.imgbb,
-            "imageban": self.imageban,
-            "imgbox": self.imgbox,
-            "imgur": self.imgur,
-            "jpg.church": self.chevereto,
-            "kemono": self.kemono,
-            "leakedmodels": self.leakedmodels,
-            "mediafire": self.mediafire,
-            "nekohouse": self.nekohouse,
-            "nudostar.com": self.nudostar,
-            "nudostar.tv": self.nudostartv,
-            "omegascans": self.omegascans,
-            "pimpandhost": self.pimpandhost,
-            "pixeldrain": self.pixeldrain,
-            "postimg": self.postimg,
-            "realbooru": self.realbooru,
-            "reddit": self.reddit,
-            "redgifs": self.redgifs,
-            "rule34.xxx": self.rule34xxx,
-            "rule34.xyz": self.rule34xyz,
-            "rule34vault": self.rule34vault,
-            "saint": self.saint,
-            "scrolller": self.scrolller,
-            "socialmediagirls": self.socialmediagirls,
-            "tokyomotion": self.tokyomotion,
-            "toonily": self.toonily,
-            "xbunker": self.xbunker,
-            "xbunkr": self.xbunkr,
-            "xxxbunker": self.xxxbunker,
-            "simpcity": self.simpcity,
-        }
-
-        is_testing = next((tag for tag in PRERELEASE_TAGS if tag in current_version), False)
-        if is_testing:
-            self.mapping["simpcity"] = self.simpcity
-
-=======
->>>>>>> 04effd50
         self.existing_crawlers: dict[str, Crawler] = {}
         self.no_crawler_downloader = Downloader(self.manager, "no_crawler")
         self.jdownloader = JDownloader(self.manager)
