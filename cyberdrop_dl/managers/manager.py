--- conflicted
+++ resolved
@@ -204,11 +204,8 @@
     async def close(self) -> None:
         """Closes the manager."""
         await self.db_manager.close()
-<<<<<<< HEAD
+        await self.client_manager.close()
         await self.cache_manager.close()
-=======
-        await self.client_manager.close()
->>>>>>> a9f1ab9c
         self.db_manager: DBManager = field(init=False)
         self.cache_manager: CacheManager = field(init=False)
         self.hash_manager: HashManager = field(init=False)