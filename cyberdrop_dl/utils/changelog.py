--- conflicted
+++ resolved
@@ -3,26 +3,47 @@
 ------------------------------------------------------------
 
 C\bCH\bHA\bAN\bNG\bGE\bEL\bLO\bOG\bG
-<<<<<<< HEAD
 \tVersion 5.6.20
-=======
-\tVersion 5.6.12
->>>>>>> 643c61b1
 
 
 D\bDE\bES\bSC\bCR\bRI\bIP\bPT\bTI\bIO\bON\bN
 \tThis update introduces the following changes:
-<<<<<<< HEAD
 \t\t1. Ability to scrape URLs from PixelDrain text post
 
 \tDetails:
 \t\t- Cyberdrop-DL will now scrape URLs from PixelDrain text posts and make a folder for all the URLs within the post, reducing clutter.
-=======
+
+
+\tFor more details, visit the wiki: https://script-ware.gitbook.io
+
+------------------------------------------------------------
+
+C\bCH\bHA\bAN\bNG\bGE\bEL\bLO\bOG\bG
+\tVersion 5.6.13
+
+
+D\bDE\bES\bSC\bCR\bRI\bIP\bPT\bTI\bIO\bON\bN
+\tThis update introduces the following changes:
+\t\t1. Per-config authentication settings
+
+\tDetails:
+\t\t- If an authentication.yaml file is placed within your config directory, it will be used instead of the global authentication values.
+
+
+\tFor more details, visit the wiki: https://script-ware.gitbook.io
+
+------------------------------------------------------------
+
+C\bCH\bHA\bAN\bNG\bGE\bEL\bLO\bOG\bG
+\tVersion 5.6.12
+
+
+D\bDE\bES\bSC\bCR\bRI\bIP\bPT\bTI\bIO\bON\bN
+\tThis update introduces the following changes:
 \t\t1. Reformat code and organize imports
 
 \tDetails:
 \t\t- Reformatted code to be more readable and removed unused imports.
->>>>>>> 643c61b1
 
 
 \tFor more details, visit the wiki: https://script-ware.gitbook.io
