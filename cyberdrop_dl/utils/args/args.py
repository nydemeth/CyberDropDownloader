import argparse
import  arrow

from cyberdrop_dl import __version__ as VERSION
from cyberdrop_dl.utils.dataclasses.supported_domains import SupportedDomains


def parse_args() -> argparse.Namespace:
    """Parses the command line arguments passed into the program"""
    parser = argparse.ArgumentParser(description="Bulk downloader for multiple file hosts")
    general = parser.add_argument_group("General")
    general.add_argument("-V", "--version", action="version", version=f"%(prog)s {VERSION}")
    general.add_argument("--config", type=str, help="name of config to load", default="")
    general.add_argument("--proxy", type=str, help="manually specify proxy string", default="")
    general.add_argument("--flaresolverr", type=str, help="IP:PORT for flaresolverr", default="")
    general.add_argument("--no-ui", action="store_true", help="Disables the UI/Progress view entirely", default=False)
    general.add_argument("--download", action="store_true", help="Skip the UI and go straight to downloading", default=False)
    general.add_argument("--download-all-configs", action="store_true", help="Skip the UI and go straight to downloading (runs all configs sequentially)", default=False)
    general.add_argument("--sort-all-configs", action="store_true", help="Sort all configs sequentially", default=False)
    general.add_argument("--retry-failed", action="store_true", help="retry failed downloads", default=False)
    general.add_argument("--retry-all", action="store_true", help="retry all downloads", default=False)
    general.add_argument("--retry-maintenance", action="store_true", help="retry all failed downloads due to maintenance, only supports bunkr and requires files to be hashed", default=False)
    general.add_argument("--completed-after", help="only download completed downloads at or after this date", default=None,type=lambda x:None if not x else arrow.get(x))
    general.add_argument("--completed-before", help="only download completed downloads at or before this date", default=None,type=lambda x:None if not x else arrow.get(x))
    general.add_argument("--max-items-retry", help="max number of links to retry",type=int)
<<<<<<< HEAD
=======

>>>>>>> ae25cffd

    # File Paths
    file_paths = parser.add_argument_group("File_Paths")
    file_paths.add_argument("-i", "--input-file", type=str, help="path to txt file containing urls to download", default="")
    file_paths.add_argument("-d", "--output-folder", type=str, help="path to download folder", default="")
    file_paths.add_argument("--config-file", type=str, help="path to the CDL settings.yaml file to load", default="")
    file_paths.add_argument("--appdata-folder", type=str, help="path to where you want CDL to store it's AppData folder", default="")
    file_paths.add_argument("--log-folder", type=str, help="path to where you want CDL to store it's log files", default="")
    file_paths.add_argument("--main-log-filename", type=str, help="filename for the main log file", default="")
    file_paths.add_argument("--last-forum-post-filename", type=str, help="filename for the last forum post log file", default="")
    file_paths.add_argument("--unsupported-urls-filename", type=str, help="filename for the unsupported urls log file", default="")
    file_paths.add_argument("--download-error-urls-filename", type=str, help="filename for the download error urls log file", default="")
    file_paths.add_argument("--scrape-error-urls-filename", type=str, help="filename for the scrape error urls log file", default="")
    file_paths.add_argument("--webhook_url", help="Discord webhook url to send download recap to", default="")

    # Settings
    download_options = parser.add_argument_group("Download_Options")
    download_options.add_argument("--block-download-sub-folders", action="store_true", help="block sub folder creation", default=False)
    download_options.add_argument("--disable-download-attempt-limit", action="store_true", help="disable download attempt limit", default=False)
    download_options.add_argument("--disable-file-timestamps", action="store_true", help="disable file timestamps", default=False)
    download_options.add_argument("--include-album-id-in-folder-name", action="store_true", help="include album id in folder name", default=False)
    download_options.add_argument("--include-thread-id-in-folder-name", action="store_true", help="include thread id in folder name", default=False)
    download_options.add_argument("--remove-domains-from-folder-names", action="store_true", help="remove website domains from folder names", default=False)
    download_options.add_argument("--remove-generated-id-from-filenames", action="store_true", help="remove site generated id from filenames", default=False)
    download_options.add_argument("--scrape-single-forum-post", action="store_true", help="scrape single forum post", default=False)
    download_options.add_argument("--separate-posts", action="store_true", help="separate posts into folders", default=False)
    download_options.add_argument("--skip-download-mark-completed", action="store_true", help="skip download and mark as completed in history", default=False)

    file_size_limits = parser.add_argument_group("File_Size_Limits")
    file_size_limits.add_argument("--maximum-image-size", type=int, help="maximum image size in bytes (default: %(default)s)", default=0)
    file_size_limits.add_argument("--maximum-video-size", type=int, help="maximum video size in bytes (default: %(default)s)", default=0)
    file_size_limits.add_argument("--maximum-other-size", type=int, help="maximum other size in bytes (default: %(default)s)", default=0)
    file_size_limits.add_argument("--minimum-image-size", type=int, help="minimum image size in bytes (default: %(default)s)", default=0)
    file_size_limits.add_argument("--minimum-video-size", type=int, help="minimum video size in bytes (default: %(default)s)", default=0)
    file_size_limits.add_argument("--minimum-other-size", type=int, help="minimum other size in bytes (default: %(default)s)", default=0)

    ignore_options = parser.add_argument_group("Ignore_Options")
    ignore_options.add_argument("--exclude-videos", action="store_true", help="exclude videos from downloading", default=False)
    ignore_options.add_argument("--exclude-images", action="store_true", help="exclude images from downloading", default=False)
    ignore_options.add_argument("--exclude-audio", action="store_true", help="exclude images from downloading", default=False)
    ignore_options.add_argument("--exclude-other", action="store_true", help="exclude other files from downloading", default=False)
    ignore_options.add_argument("--ignore-coomer-ads", action="store_true", help="ignore coomer ads when scraping", default=False)
    ignore_options.add_argument("--skip-hosts", choices=SupportedDomains.supported_hosts, action="append", help="skip these domains when scraping", default=[])
    ignore_options.add_argument("--only-hosts", choices=SupportedDomains.supported_hosts, action="append", help="only scrape these domains", default=[])

    runtime_options = parser.add_argument_group("Runtime_Options")
    runtime_options.add_argument("--ignore-history", action="store_true", help="ignore history when scraping", default=False)
    runtime_options.add_argument("--log-level", type=int, help="set the log level (default: %(default)s)", default=10)
    runtime_options.add_argument("--skip-check-for-partial-files", action="store_true", help="skip check for partial downloads", default=False)
    runtime_options.add_argument("--skip-check-for-empty-folders", action="store_true", help="skip check (and removal) for empty folders", default=False)
    runtime_options.add_argument("--delete-partial-files", action="store_true", help="delete partial downloads", default=False)
    runtime_options.add_argument("--send-unsupported-to-jdownloader", action="store_true", help="send unsupported urls to jdownloader", default=False)
    runtime_options.add_argument("--update-last-forum-post", action="store_true", help="update the last forum post", default=False)

    sorting_options = parser.add_argument_group("Sorting")
    sorting_options.add_argument("--sort-downloads", action="store_true", help="sort downloads into folders", default=False)
    sorting_options.add_argument("--sort_folder", type=str, help="path to where you want CDL to store it's log files", default="")
    
    ui_options = parser.add_argument_group("UI_Options")
    ui_options.add_argument("--vi-mode", action="store_true", help="enable VIM keybindings for UI", default=None)
    ui_options.add_argument("--refresh-rate", type=int, help="refresh rate for the UI (default: %(default)s)", default=10)
    ui_options.add_argument("--scraping-item-limit", type=int, help="number of lines to allow for scraping items before overflow (default: %(default)s)", default=5)
    ui_options.add_argument("--downloading-item-limit", type=int, help="number of lines to allow for downloading items before overflow (default: %(default)s)", default=5)
    
    # Links
    parser.add_argument("links", metavar="link", nargs="*", help="link to content to download (passing multiple links is supported)", default=[])
    args= parser.parse_args()
    #set ignore history on retry_all
    if args.retry_all or args.retry_maintenance:
        args.ignore_history = True
    return args<|MERGE_RESOLUTION|>--- conflicted
+++ resolved
@@ -23,10 +23,7 @@
     general.add_argument("--completed-after", help="only download completed downloads at or after this date", default=None,type=lambda x:None if not x else arrow.get(x))
     general.add_argument("--completed-before", help="only download completed downloads at or before this date", default=None,type=lambda x:None if not x else arrow.get(x))
     general.add_argument("--max-items-retry", help="max number of links to retry",type=int)
-<<<<<<< HEAD
-=======
 
->>>>>>> ae25cffd
 
     # File Paths
     file_paths = parser.add_argument_group("File_Paths")
