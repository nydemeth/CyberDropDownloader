--- conflicted
+++ resolved
@@ -128,11 +128,7 @@
     "Browser_Cookies": {
         "browser": "Chrome",
         "auto_import": False,
-<<<<<<< HEAD
-        "sites":None
-=======
-        "sites": None
->>>>>>> 22c2bff5
+        "sites": None,
     },
 }
 
