[tool.poetry]
name = "cyberdrop-dl-patched"
<<<<<<< HEAD
version = "5.7.2.dev12"
=======
version = "5.7.3.dev1"
>>>>>>> f5d8d3c0
description = "Bulk downloader for multiple file hosts"
authors = ["Jacob B <admin@script-ware.net>"]
readme = "README.md"
repository = "https://github.com/jbsparrow/CyberDropDownloader"
documentation = "https://script-ware.gitbook.io/cyberdrop-dl/"
packages = [{ include = "cyberdrop_dl" }]
include = ["CHANGELOG.md"]

[tool.poetry.dependencies]
python = ">=3.11,<3.13"
<<<<<<< HEAD
aiohttp = "3.10.5"
aiolimiter = "^1.1.0"
inquirerpy = "^0.3.4"
platformdirs = "^4.2.2"
rich = "^13.7.0"
pyyaml = "^6.0.1"
certifi = "^2024.2.2"
beautifulsoup4 = "^4.12.2"
filedate = "^3.0"
=======
aiofiles = "^24.1.0"
aiohttp = "^3.11.10"
aiolimiter = "^1.2.0"
>>>>>>> f5d8d3c0
aiosqlite = "0.17.0"
apprise = "^1.9.0"
arrow = "^1.3.0"
asyncpraw = "^7.7.1"
beautifulsoup4 = "^4.12.2"
certifi = "^2024.8.30"
filedate = "^3.0"
get-video-properties = "^0.1.1"
inquirerpy = "^0.3.4"
jeepney =   [{platform = "linux", version = "^0.8.0"},{platform = "bsd", version = "^0.8.0"}]
lz4 = "^4.3.3"
mediafire = "^0.6.1"
myjdapi = "^1.1.7"
pillow = "^11.0.0"
platformdirs = "^4.3.6"
pycryptodomex = "^3.21.0"
<<<<<<< HEAD
jeepney =   [{platform = "linux", version = "^0.8.0"},{platform = "bsd", version = "^0.8.0"}]
aiohttp-client-cache = "^0.12.4"
xxhash = "^3.5.0"
humanfriendly = "^10.0"
pyreadline3 = "^3.5.4"
=======
>>>>>>> f5d8d3c0
pydantic = "^2.10.2"
pyyaml = "^6.0.2"
rich = "^13.9.4"
send2trash = "^1.8.3"
xxhash = "^3.5.0"

[tool.poetry.group.dev.dependencies]
pre-commit = "^4.0.1"
ruff = "^0.8.0"

[tool.poetry.scripts]
cyberdrop-dl = "cyberdrop_dl.main:main"

[tool.poetry.urls]
Changelog = "https://github.com/jbsparrow/CyberDropDownloader/blob/master/CHANGELOG.md"

[tool.ruff]
line-length = 120
target-version = "py311"
exclude = ["cyberdrop_dl/dependencies/browser_cookie3/__init__.py"]

[tool.ruff.lint]
select = [
    "E",    # pycodestyle errors
    "W",    # pycodestyle warnings
    "F",    # pyflakes
    "I",    # isort
    "B",    # flake8-bugbear
    "C4",   # flake8-comprehensions
    "UP",   # pyupgrade
    "N",    # PEP8 naming conventions
    "TCH",  # flake8-type-checking
    "COM8", # flake8-commas linter
    "RUF",  # RUF specific fixes
    "Q",    # flake8-quotes
]

ignore = [
    "N806",   # Uppercase variables in functions
    "E501",   # Suppress line-too-long, let formatter decide
    "COM812", # missing-trailing-comma
]

[tool.ruff.lint.pydocstyle]
convention = "google"

[build-system]
requires = ["poetry-core>=1.0.0"]
build-backend = "poetry.core.masonry.api"<|MERGE_RESOLUTION|>--- conflicted
+++ resolved
@@ -1,10 +1,6 @@
 [tool.poetry]
 name = "cyberdrop-dl-patched"
-<<<<<<< HEAD
 version = "5.7.2.dev12"
-=======
-version = "5.7.3.dev1"
->>>>>>> f5d8d3c0
 description = "Bulk downloader for multiple file hosts"
 authors = ["Jacob B <admin@script-ware.net>"]
 readme = "README.md"
@@ -15,21 +11,9 @@
 
 [tool.poetry.dependencies]
 python = ">=3.11,<3.13"
-<<<<<<< HEAD
-aiohttp = "3.10.5"
-aiolimiter = "^1.1.0"
-inquirerpy = "^0.3.4"
-platformdirs = "^4.2.2"
-rich = "^13.7.0"
-pyyaml = "^6.0.1"
-certifi = "^2024.2.2"
-beautifulsoup4 = "^4.12.2"
-filedate = "^3.0"
-=======
 aiofiles = "^24.1.0"
-aiohttp = "^3.11.10"
+aiohttp = "^3.10.5"
 aiolimiter = "^1.2.0"
->>>>>>> f5d8d3c0
 aiosqlite = "0.17.0"
 apprise = "^1.9.0"
 arrow = "^1.3.0"
@@ -46,14 +30,11 @@
 pillow = "^11.0.0"
 platformdirs = "^4.3.6"
 pycryptodomex = "^3.21.0"
-<<<<<<< HEAD
 jeepney =   [{platform = "linux", version = "^0.8.0"},{platform = "bsd", version = "^0.8.0"}]
 aiohttp-client-cache = "^0.12.4"
 xxhash = "^3.5.0"
 humanfriendly = "^10.0"
 pyreadline3 = "^3.5.4"
-=======
->>>>>>> f5d8d3c0
 pydantic = "^2.10.2"
 pyyaml = "^6.0.2"
 rich = "^13.9.4"
