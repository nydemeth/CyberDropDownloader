[tool.poetry]
name = "cyberdrop-dl-patched"
version = "5.7.2.dev11"
description = "Bulk downloader for multiple file hosts"
authors = ["Jacob B <admin@script-ware.net>"]
readme = "README.md"
repository = "https://github.com/jbsparrow/CyberDropDownloader"
documentation = "https://script-ware.gitbook.io/cyberdrop-dl/"
packages = [{ include = "cyberdrop_dl" }]
include = ["CHANGELOG.md"]

[tool.poetry.dependencies]
python = ">=3.11,<3.13"
aiohttp = "3.10.5"
aiolimiter = "^1.1.0"
inquirerpy = "^0.3.4"
platformdirs = "^4.2.2"
rich = "^13.7.0"
pyyaml = "^6.0.1"
certifi = "^2024.2.2"
beautifulsoup4 = "^4.12.2"
filedate = "^3.0"
aiosqlite = "0.17.0"
aiofiles = "0.8.0"
asyncpraw = "^7.7.1"
myjdapi = "^1.1.7"
mediafire = "^0.6.1"
mutagen = "^1.47.0"
pillow = "^10.2.0"
get-video-properties = "^0.1.1"
humanfriendly = "^10.0"
send2trash = "^1.8.3"
arrow = "^1.3.0"
apprise = "^1.9.0"
lz4 = "^4.3.3"
pycryptodomex = "^3.21.0"
jeepney =   [{platform = "linux", version = "^0.8.0"},{platform = "bsd", version = "^0.8.0"}]
<<<<<<< HEAD
aiohttp-client-cache = "^0.12.4"
=======
xxhash = "^3.5.0"
>>>>>>> dac4207f

[tool.poetry.scripts]
cyberdrop-dl = "cyberdrop_dl.main:main"

[tool.poetry.group.dev.dependencies]
pre-commit = "^4.0.1"
ruff = "^0.7.2"

[tool.ruff]
line-length = 120
target-version = "py311"
exclude = ["cyberdrop_dl/dependencies/browser_cookie3/__init__.py"]

[tool.ruff.lint]
select = [
    "E",    # pycodestyle errors
    "W",    # pycodestyle warnings
    "F",    # pyflakes
    "I",    # isort
    "B",    # flake8-bugbear
    "C4",   # flake8-comprehensions
    "UP",   # pyupgrade
    "N",    # PEP8 naming conventions
    "TCH",  # flake8-type-checking
    "COM8", # flake8-commas linter
    "RUF",  # RUF specific fixes
    "Q",    # flake8-quotes
]

ignore = [
    "N806",   # Uppercase variables in functions
    "E501",   # Suppress line-too-long, let formatter decide
    "COM812", # missing-trailing-comma
]


[tool.ruff.lint.pydocstyle]
convention = "google"


[build-system]
requires = ["poetry-core>=1.0.0"]
build-backend = "poetry.core.masonry.api"

[tool.poetry.urls]
Changelog = "https://github.com/jbsparrow/CyberDropDownloader/blob/master/CHANGELOG.md"<|MERGE_RESOLUTION|>--- conflicted
+++ resolved
@@ -35,11 +35,8 @@
 lz4 = "^4.3.3"
 pycryptodomex = "^3.21.0"
 jeepney =   [{platform = "linux", version = "^0.8.0"},{platform = "bsd", version = "^0.8.0"}]
-<<<<<<< HEAD
 aiohttp-client-cache = "^0.12.4"
-=======
 xxhash = "^3.5.0"
->>>>>>> dac4207f
 
 [tool.poetry.scripts]
 cyberdrop-dl = "cyberdrop_dl.main:main"
