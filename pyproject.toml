[tool.poetry]
<<<<<<< HEAD
name = "cyberdrop-dl"
version = "5.3.33"
=======
name = "cyberdrop-dl-patched"
version = "5.4.34"
>>>>>>> ae25cffd
description = "Bulk downloader for multiple file hosts"
authors = ["Jacob B <admin@script-ware.net>"]
readme = "README.md"
repository = "https://github.com/jbsparrow/CyberDropDownloader"
documentation = "https://script-ware.gitbook.io/cyberdrop-dl/"
packages = [{include = "cyberdrop_dl"}]

[tool.poetry.dependencies]
python = "^3.11"
aiohttp = "^3.9.1"
aiolimiter = "^1.1.0"
inquirerpy = "^0.3.4"
platformdirs = "^4.2.2"
rich = "^13.7.0"
pyyaml = "^6.0.1"
certifi = "^2024.2.2"
browser-cookie3 = "^0.19.1"
beautifulsoup4 = "^4.12.2"
filedate = "^3.0"
aiosqlite = "0.17.0"
aiofiles = "0.8.0"
asyncpraw = "^7.7.1"
myjdapi = "^1.1.7"
mediafire = "^0.6.1"
mutagen = "^1.47.0"
pillow = "^10.2.0"
get-video-properties = "^0.1.1"
humanfriendly = "^10.0"
send2trash = "^1.8.3"
arrow = "^1.3.0"

[tool.poetry.scripts]
cyberdrop-dl = "cyberdrop_dl.main:main"

[build-system]
requires = ["poetry-core>=1.0.0"]
build-backend = "poetry.core.masonry.api"<|MERGE_RESOLUTION|>--- conflicted
+++ resolved
@@ -1,11 +1,6 @@
 [tool.poetry]
-<<<<<<< HEAD
-name = "cyberdrop-dl"
-version = "5.3.33"
-=======
 name = "cyberdrop-dl-patched"
-version = "5.4.34"
->>>>>>> ae25cffd
+version = "5.4.35"
 description = "Bulk downloader for multiple file hosts"
 authors = ["Jacob B <admin@script-ware.net>"]
 readme = "README.md"
