--- conflicted
+++ resolved
@@ -1,10 +1,6 @@
 [tool.poetry]
 name = "cyberdrop-dl-patched"
-<<<<<<< HEAD
-version = "5.6.32.dev1"
-=======
-version = "5.6.32"
->>>>>>> b4dc0021
+version = "5.6.33"
 description = "Bulk downloader for multiple file hosts"
 authors = ["Jacob B <admin@script-ware.net>"]
 readme = "README.md"
